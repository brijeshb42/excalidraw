import "./Stack.css";

import React from "react";

type StackProps = {
  children: React.ReactNode;
  gap?: number;
  align?: "start" | "center" | "end" | "baseline";
  justifyContent?: "center" | "space-around" | "space-between";
  className?: string | boolean;
};

<<<<<<< HEAD
const RowStack = ({ children, gap, align, justifyContent }: StackProps) => (
  <div
    className="Stack Stack_horizontal"
    style={
      {
        "--gap": gap,
        alignItems: align,
        justifyContent,
      } as React.CSSProperties
    }
  >
    {children}
  </div>
);

const ColStack = ({ children, gap, align, justifyContent }: StackProps) => (
  <div
    className="Stack Stack_vertical"
    style={
      {
        "--gap": gap,
        justifyItems: align,
        justifyContent,
      } as React.CSSProperties
    }
  >
    {children}
  </div>
);
=======
function RowStack({
  children,
  gap,
  align,
  justifyContent,
  className,
}: StackProps) {
  return (
    <div
      className={`Stack Stack_horizontal ${className || ""}`}
      style={
        {
          "--gap": gap,
          alignItems: align,
          justifyContent,
        } as React.CSSProperties
      }
    >
      {children}
    </div>
  );
}

function ColStack({
  children,
  gap,
  align,
  justifyContent,
  className,
}: StackProps) {
  return (
    <div
      className={`Stack Stack_vertical ${className || ""}`}
      style={
        {
          "--gap": gap,
          justifyItems: align,
          justifyContent,
        } as React.CSSProperties
      }
    >
      {children}
    </div>
  );
}
>>>>>>> 028f9b4b

export default {
  Row: RowStack,
  Col: ColStack,
};<|MERGE_RESOLUTION|>--- conflicted
+++ resolved
@@ -10,44 +10,13 @@
   className?: string | boolean;
 };
 
-<<<<<<< HEAD
-const RowStack = ({ children, gap, align, justifyContent }: StackProps) => (
-  <div
-    className="Stack Stack_horizontal"
-    style={
-      {
-        "--gap": gap,
-        alignItems: align,
-        justifyContent,
-      } as React.CSSProperties
-    }
-  >
-    {children}
-  </div>
-);
-
-const ColStack = ({ children, gap, align, justifyContent }: StackProps) => (
-  <div
-    className="Stack Stack_vertical"
-    style={
-      {
-        "--gap": gap,
-        justifyItems: align,
-        justifyContent,
-      } as React.CSSProperties
-    }
-  >
-    {children}
-  </div>
-);
-=======
-function RowStack({
+const RowStack = ({
   children,
   gap,
   align,
   justifyContent,
   className,
-}: StackProps) {
+}: StackProps) => {
   return (
     <div
       className={`Stack Stack_horizontal ${className || ""}`}
@@ -62,15 +31,15 @@
       {children}
     </div>
   );
-}
+};
 
-function ColStack({
+const ColStack = ({
   children,
   gap,
   align,
   justifyContent,
   className,
-}: StackProps) {
+}: StackProps) => {
   return (
     <div
       className={`Stack Stack_vertical ${className || ""}`}
@@ -85,8 +54,7 @@
       {children}
     </div>
   );
-}
->>>>>>> 028f9b4b
+};
 
 export default {
   Row: RowStack,
