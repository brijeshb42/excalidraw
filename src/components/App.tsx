--- conflicted
+++ resolved
@@ -2567,18 +2567,12 @@
 
   Object.defineProperties(window.h, {
     elements: {
-<<<<<<< HEAD
-      get: () => globalSceneState.getAllElements(),
-      set: (elements: ExcalidrawElement[]) =>
-        globalSceneState.replaceAllElements(elements),
-=======
       get() {
         return globalSceneState.getElementsIncludingDeleted();
       },
       set(elements: ExcalidrawElement[]) {
         return globalSceneState.replaceAllElements(elements);
       },
->>>>>>> d04eaf70
     },
     history: {
       get: () => history,
