import { KEYS } from "../keys";
import { selectNode } from "../utils";

function trimText(text: string) {
  // whitespace only → trim all because we'd end up inserting invisible element
  if (!text.trim()) {
    return "";
  }
  // replace leading/trailing newlines (only) otherwise it messes up bounding
  //  box calculation (there's also a bug in FF which inserts trailing newline
  //  for multiline texts)
  return text.replace(/^\n+|\n+$/g, "");
}

type TextWysiwygParams = {
  initText: string;
  x: number;
  y: number;
  strokeColor: string;
  font: string;
  opacity: number;
  zoom: number;
  angle: number;
  textAlign: string;
  onChange?: (text: string) => void;
  onSubmit: (text: string) => void;
  onCancel: () => void;
};

export function textWysiwyg({
  initText,
  x,
  y,
  strokeColor,
  font,
  opacity,
  zoom,
  angle,
  onChange,
  textAlign,
  onSubmit,
  onCancel,
}: TextWysiwygParams) {
  const editable = document.createElement("div");
  try {
    editable.contentEditable = "plaintext-only";
  } catch {
    editable.contentEditable = "true";
  }
  editable.dir = "auto";
  editable.tabIndex = 0;
  editable.innerText = initText;
  editable.dataset.type = "wysiwyg";

  const degree = (180 * angle) / Math.PI;

  Object.assign(editable.style, {
    color: strokeColor,
    position: "fixed",
    opacity: opacity / 100,
    top: `${y}px`,
    left: `${x}px`,
    transform: `translate(-50%, -50%) scale(${zoom}) rotate(${degree}deg)`,
    textAlign: textAlign,
    display: "inline-block",
    font: font,
    padding: "4px",
    // This needs to have "1px solid" otherwise the carret doesn't show up
    // the first time on Safari and Chrome!
    outline: "1px solid transparent",
    whiteSpace: "nowrap",
    minHeight: "1em",
    backfaceVisibility: "hidden",
  });

  editable.onpaste = (event) => {
    try {
      const selection = window.getSelection();
      if (!selection?.rangeCount) {
        return;
      }
      selection.deleteFromDocument();

      const text = event.clipboardData!.getData("text").replace(/\r\n?/g, "\n");

      const span = document.createElement("span");
      span.innerText = text;
      const range = selection.getRangeAt(0);
      range.insertNode(span);

      // deselect
      window.getSelection()!.removeAllRanges();
      range.setStart(span, span.childNodes.length);
      range.setEnd(span, span.childNodes.length);
      selection.addRange(range);

      event.preventDefault();
    } catch (error) {
      console.error(error);
    }
  };

  if (onChange) {
    editable.oninput = () => {
      onChange(trimText(editable.innerText));
    };
  }

  editable.onkeydown = (event) => {
    if (event.key === KEYS.ESCAPE) {
      event.preventDefault();
      handleSubmit();
<<<<<<< HEAD
    } else if (ev.key === KEYS.ENTER && (ev.shiftKey || ev[KEYS.CTRL_OR_CMD])) {
      ev.preventDefault();
      if (ev.isComposing || ev.keyCode === 229) {
        return;
      }
      handleSubmit();
    } else if (ev.key === KEYS.ENTER) {
      const selection = window.getSelection();
      if (!selection?.rangeCount) {
        return;
      }

      ev.preventDefault();
      ev.stopPropagation();

      const range = selection.getRangeAt(0);
      selection.deleteFromDocument();
      selection.removeAllRanges();

      const br = document.createElement("br");
      range.insertNode(br);

      range.setStartAfter(br);
      range.setEndAfter(br);
      selection.addRange(range);

      // if next sibling is an empty text node, assume we've inserted a <br>
      //  at the end of the editor, in which case we need to insert a 2nd <br>
      //  for the end empty line to be rendered
      if (br.nextSibling?.nodeName === "#text" && !br.nextSibling.textContent) {
        br.nextSibling.replaceWith(document.createElement("br"));
      }
=======
    } else if (event.key === KEYS.ENTER && event[KEYS.CTRL_OR_CMD]) {
      event.preventDefault();
      if (event.isComposing || event.keyCode === 229) {
        return;
      }
      handleSubmit();
    } else if (event.key === KEYS.ENTER && !event.altKey) {
      event.stopPropagation();
>>>>>>> b1ed5b4c
    }
  };
  editable.onblur = handleSubmit;

  function stopEvent(event: Event) {
    event.stopPropagation();
  }

  function handleSubmit() {
    if (editable.innerText) {
      onSubmit(trimText(editable.innerText));
    } else {
      onCancel();
    }
    cleanup();
  }

  function cleanup() {
    // remove events to ensure they don't late-fire
    editable.onblur = null;
    editable.onpaste = null;
    editable.oninput = null;
    editable.onkeydown = null;

    window.removeEventListener("wheel", stopEvent, true);
    document.body.removeChild(editable);
  }

  window.addEventListener("wheel", stopEvent, true);
  document.body.appendChild(editable);
  editable.focus();
  selectNode(editable);
}<|MERGE_RESOLUTION|>--- conflicted
+++ resolved
@@ -110,21 +110,20 @@
     if (event.key === KEYS.ESCAPE) {
       event.preventDefault();
       handleSubmit();
-<<<<<<< HEAD
-    } else if (ev.key === KEYS.ENTER && (ev.shiftKey || ev[KEYS.CTRL_OR_CMD])) {
-      ev.preventDefault();
-      if (ev.isComposing || ev.keyCode === 229) {
+    } else if (event.key === KEYS.ENTER && event[KEYS.CTRL_OR_CMD]) {
+      event.preventDefault();
+      if (event.isComposing || event.keyCode === 229) {
         return;
       }
       handleSubmit();
-    } else if (ev.key === KEYS.ENTER) {
+    } else if (event.key === KEYS.ENTER && !event.altKey) {
       const selection = window.getSelection();
       if (!selection?.rangeCount) {
         return;
       }
 
-      ev.preventDefault();
-      ev.stopPropagation();
+      event.preventDefault();
+      event.stopPropagation();
 
       const range = selection.getRangeAt(0);
       selection.deleteFromDocument();
@@ -143,16 +142,6 @@
       if (br.nextSibling?.nodeName === "#text" && !br.nextSibling.textContent) {
         br.nextSibling.replaceWith(document.createElement("br"));
       }
-=======
-    } else if (event.key === KEYS.ENTER && event[KEYS.CTRL_OR_CMD]) {
-      event.preventDefault();
-      if (event.isComposing || event.keyCode === 229) {
-        return;
-      }
-      handleSubmit();
-    } else if (event.key === KEYS.ENTER && !event.altKey) {
-      event.stopPropagation();
->>>>>>> b1ed5b4c
     }
   };
   editable.onblur = handleSubmit;
