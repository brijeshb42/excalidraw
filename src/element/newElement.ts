--- conflicted
+++ resolved
@@ -40,7 +40,6 @@
     angle = 0,
     ...rest
   }: ElementConstructorOpts & Partial<ExcalidrawGenericElement>,
-<<<<<<< HEAD
 ) => ({
   id: rest.id || randomId(),
   type,
@@ -58,44 +57,15 @@
   seed: rest.seed ?? randomInteger(),
   version: rest.version || 1,
   versionNonce: rest.versionNonce ?? 0,
-  isDeleted: rest.isDeleted ?? false,
+  isDeleted: false as false,
 });
-=======
-) {
-  return {
-    id: rest.id || randomId(),
-    type,
-    x,
-    y,
-    width,
-    height,
-    angle,
-    strokeColor,
-    backgroundColor,
-    fillStyle,
-    strokeWidth,
-    roughness,
-    opacity,
-    seed: rest.seed ?? randomInteger(),
-    version: rest.version || 1,
-    versionNonce: rest.versionNonce ?? 0,
-    isDeleted: false as false,
-  };
-}
->>>>>>> d04eaf70
 
 export const newElement = (
   opts: {
     type: ExcalidrawGenericElement["type"];
   } & ElementConstructorOpts,
-<<<<<<< HEAD
-): ExcalidrawGenericElement =>
+): NonDeleted<ExcalidrawGenericElement> =>
   _newElementBase<ExcalidrawGenericElement>(opts.type, opts);
-=======
-): NonDeleted<ExcalidrawGenericElement> {
-  return _newElementBase<ExcalidrawGenericElement>(opts.type, opts);
-}
->>>>>>> d04eaf70
 
 export const newTextElement = (
   opts: {
@@ -103,14 +73,8 @@
     font: string;
     textAlign: TextAlign;
   } & ElementConstructorOpts,
-<<<<<<< HEAD
-): ExcalidrawTextElement => {
-  const { text, font } = opts;
-  const metrics = measureText(text, font);
-=======
-): NonDeleted<ExcalidrawTextElement> {
+): NonDeleted<ExcalidrawTextElement> => {
   const metrics = measureText(opts.text, opts.font);
->>>>>>> d04eaf70
   const textElement = newElementWith(
     {
       ..._newElementBase<ExcalidrawTextElement>("text", opts),
@@ -135,21 +99,13 @@
     type: ExcalidrawLinearElement["type"];
     lastCommittedPoint?: ExcalidrawLinearElement["lastCommittedPoint"];
   } & ElementConstructorOpts,
-<<<<<<< HEAD
-): ExcalidrawLinearElement => ({
-  ..._newElementBase<ExcalidrawLinearElement>(opts.type, opts),
-  points: [],
-  lastCommittedPoint: opts.lastCommittedPoint || null,
-});
-=======
-): NonDeleted<ExcalidrawLinearElement> {
+): NonDeleted<ExcalidrawLinearElement> => {
   return {
     ..._newElementBase<ExcalidrawLinearElement>(opts.type, opts),
     points: [],
     lastCommittedPoint: opts.lastCommittedPoint || null,
   };
-}
->>>>>>> d04eaf70
+};
 
 // Simplified deep clone for the purpose of cloning ExcalidrawElement only
 //  (doesn't clone Date, RegExp, Map, Set, Typed arrays etc.)
