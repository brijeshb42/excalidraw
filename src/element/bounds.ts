import { ExcalidrawElement, ExcalidrawLinearElement } from "./types";
import { rotate } from "../math";
import rough from "roughjs/bin/rough";
import { Drawable, Op, Options } from "roughjs/bin/core";
import { Point } from "../types";
import { getShapeForElement } from "../renderer/renderElement";
import { isLinearElement } from "./typeChecks";
import { rescalePoints } from "../points";

// If the element is created from right to left, the width is going to be negative
// This set of functions retrieves the absolute position of the 4 points.
export const getElementAbsoluteCoords = (
  element: ExcalidrawElement,
): [number, number, number, number] => {
  if (isLinearElement(element)) {
    return getLinearElementAbsoluteCoords(element);
  }
  return [
    element.x,
    element.y,
    element.x + element.width,
    element.y + element.height,
  ];
};

export const getDiamondPoints = (element: ExcalidrawElement) => {
  // Here we add +1 to avoid these numbers to be 0
  // otherwise rough.js will throw an error complaining about it
  const topX = Math.floor(element.width / 2) + 1;
  const topY = 0;
  const rightX = element.width;
  const rightY = Math.floor(element.height / 2) + 1;
  const bottomX = topX;
  const bottomY = element.height;
  const leftX = topY;
  const leftY = rightY;

  return [topX, topY, rightX, rightY, bottomX, bottomY, leftX, leftY];
};

export const getCurvePathOps = (shape: Drawable): Op[] => {
  for (const set of shape.sets) {
    if (set.type === "path") {
      return set.ops;
    }
  }
  return shape.sets[0].ops;
};

<<<<<<< HEAD
export const getLinearElementAbsoluteBounds = (
  element: ExcalidrawLinearElement,
): [number, number, number, number] => {
  if (element.points.length < 2 || !getShapeForElement(element)) {
    const { minX, minY, maxX, maxY } = element.points.reduce(
      (limits, [x, y]) => {
        limits.minY = Math.min(limits.minY, y);
        limits.minX = Math.min(limits.minX, x);

        limits.maxX = Math.max(limits.maxX, x);
        limits.maxY = Math.max(limits.maxY, y);

        return limits;
      },
      { minX: Infinity, minY: Infinity, maxX: -Infinity, maxY: -Infinity },
    );
    return [
      minX + element.x,
      minY + element.y,
      maxX + element.x,
      maxY + element.y,
    ];
  }

  const shape = getShapeForElement(element) as Drawable[];

  // first element is always the curve
  const ops = getCurvePathOps(shape[0]);

=======
const getMinMaxXYFromCurvePathOps = (
  ops: Op[],
  transformXY?: (x: number, y: number) => [number, number],
): [number, number, number, number] => {
>>>>>>> 028f9b4b
  let currentP: Point = [0, 0];

  const { minX, minY, maxX, maxY } = ops.reduce(
    (limits, { op, data }) => {
      // There are only four operation types:
      // move, bcurveTo, lineTo, and curveTo
      if (op === "move") {
        // change starting point
        currentP = (data as unknown) as Point;
        // move operation does not draw anything; so, it always
        // returns false
      } else if (op === "bcurveTo") {
        // create points from bezier curve
        // bezier curve stores data as a flattened array of three positions
        // [x1, y1, x2, y2, x3, y3]
        const p1 = [data[0], data[1]] as Point;
        const p2 = [data[2], data[3]] as Point;
        const p3 = [data[4], data[5]] as Point;

        const p0 = currentP;
        currentP = p3;

        const equation = (t: number, idx: number) =>
          Math.pow(1 - t, 3) * p3[idx] +
          3 * t * Math.pow(1 - t, 2) * p2[idx] +
          3 * Math.pow(t, 2) * (1 - t) * p1[idx] +
          p0[idx] * Math.pow(t, 3);

        let t = 0;
        while (t <= 1.0) {
          let x = equation(t, 0);
          let y = equation(t, 1);
          if (transformXY) {
            [x, y] = transformXY(x, y);
          }

          limits.minY = Math.min(limits.minY, y);
          limits.minX = Math.min(limits.minX, x);

          limits.maxX = Math.max(limits.maxX, x);
          limits.maxY = Math.max(limits.maxY, y);

          t += 0.1;
        }
      } else if (op === "lineTo") {
        // TODO: Implement this
      } else if (op === "qcurveTo") {
        // TODO: Implement this
      }
      return limits;
    },
    { minX: Infinity, minY: Infinity, maxX: -Infinity, maxY: -Infinity },
  );

  return [minX, minY, maxX, maxY];
};

const getLinearElementAbsoluteCoords = (
  element: ExcalidrawLinearElement,
): [number, number, number, number] => {
  if (element.points.length < 2 || !getShapeForElement(element)) {
    const { minX, minY, maxX, maxY } = element.points.reduce(
      (limits, [x, y]) => {
        limits.minY = Math.min(limits.minY, y);
        limits.minX = Math.min(limits.minX, x);

        limits.maxX = Math.max(limits.maxX, x);
        limits.maxY = Math.max(limits.maxY, y);

        return limits;
      },
      { minX: Infinity, minY: Infinity, maxX: -Infinity, maxY: -Infinity },
    );
    return [
      minX + element.x,
      minY + element.y,
      maxX + element.x,
      maxY + element.y,
    ];
  }

  const shape = getShapeForElement(element) as Drawable[];

  // first element is always the curve
  const ops = getCurvePathOps(shape[0]);

  const [minX, minY, maxX, maxY] = getMinMaxXYFromCurvePathOps(ops);

  return [
    minX + element.x,
    minY + element.y,
    maxX + element.x,
    maxY + element.y,
  ];
};

export const getArrowPoints = (
  element: ExcalidrawLinearElement,
  shape: Drawable[],
) => {
  const ops = getCurvePathOps(shape[0]);

  const data = ops[ops.length - 1].data;
  const p3 = [data[4], data[5]] as Point;
  const p2 = [data[2], data[3]] as Point;
  const p1 = [data[0], data[1]] as Point;

  // we need to find p0 of the bezier curve
  // it is typically the last point of the previous
  // curve; it can also be the position of moveTo operation
  const prevOp = ops[ops.length - 2];
  let p0: Point = [0, 0];
  if (prevOp.op === "move") {
    p0 = (prevOp.data as unknown) as Point;
  } else if (prevOp.op === "bcurveTo") {
    p0 = [prevOp.data[4], prevOp.data[5]];
  }

  // B(t) = p0 * (1-t)^3 + 3p1 * t * (1-t)^2 + 3p2 * t^2 * (1-t) + p3 * t^3
  const equation = (t: number, idx: number) =>
    Math.pow(1 - t, 3) * p3[idx] +
    3 * t * Math.pow(1 - t, 2) * p2[idx] +
    3 * Math.pow(t, 2) * (1 - t) * p1[idx] +
    p0[idx] * Math.pow(t, 3);

  // we know the last point of the arrow
  const [x2, y2] = p3;

  // by using cubic bezier equation (B(t)) and the given parameters,
  // we calculate a point that is closer to the last point
  // The value 0.3 is chosen arbitrarily and it works best for all
  // the tested cases
  const [x1, y1] = [equation(0.3, 0), equation(0.3, 1)];

  // find the normalized direction vector based on the
  // previously calculated points
  const distance = Math.hypot(x2 - x1, y2 - y1);
  const nx = (x2 - x1) / distance;
  const ny = (y2 - y1) / distance;

  const size = 30; // pixels
  const arrowLength = element.points.reduce((total, [cx, cy], idx, points) => {
    const [px, py] = idx > 0 ? points[idx - 1] : [0, 0];
    return total + Math.hypot(cx - px, cy - py);
  }, 0);

  // Scale down the arrow until we hit a certain size so that it doesn't look weird
  // This value is selected by minizing a minmum size with the whole length of the arrow
  // intead of last segment of the arrow
  const minSize = Math.min(size, arrowLength / 2);
  const xs = x2 - nx * minSize;
  const ys = y2 - ny * minSize;

  const angle = 20; // degrees
  const [x3, y3] = rotate(xs, ys, x2, y2, (-angle * Math.PI) / 180);
  const [x4, y4] = rotate(xs, ys, x2, y2, (angle * Math.PI) / 180);

  return [x2, y2, x3, y3, x4, y4];
};

const getLinearElementRotatedBounds = (
  element: ExcalidrawLinearElement,
  cx: number,
  cy: number,
): [number, number, number, number] => {
  if (element.points.length < 2 || !getShapeForElement(element)) {
    const { minX, minY, maxX, maxY } = element.points.reduce(
      (limits, [x, y]) => {
        [x, y] = rotate(element.x + x, element.y + y, cx, cy, element.angle);
        limits.minY = Math.min(limits.minY, y);
        limits.minX = Math.min(limits.minX, x);
        limits.maxX = Math.max(limits.maxX, x);
        limits.maxY = Math.max(limits.maxY, y);
        return limits;
      },
      { minX: Infinity, minY: Infinity, maxX: -Infinity, maxY: -Infinity },
    );
    return [minX, minY, maxX, maxY];
  }

  const shape = getShapeForElement(element) as Drawable[];

  // first element is always the curve
  const ops = getCurvePathOps(shape[0]);

  const transformXY = (x: number, y: number) =>
    rotate(element.x + x, element.y + y, cx, cy, element.angle);
  return getMinMaxXYFromCurvePathOps(ops, transformXY);
};

export const getElementBounds = (
  element: ExcalidrawElement,
): [number, number, number, number] => {
  const [x1, y1, x2, y2] = getElementAbsoluteCoords(element);
  const cx = (x1 + x2) / 2;
  const cy = (y1 + y2) / 2;
  if (isLinearElement(element)) {
    return getLinearElementRotatedBounds(element, cx, cy);
  }
  if (element.type === "diamond") {
    const [x11, y11] = rotate(cx, y1, cx, cy, element.angle);
    const [x12, y12] = rotate(cx, y2, cx, cy, element.angle);
    const [x22, y22] = rotate(x1, cy, cx, cy, element.angle);
    const [x21, y21] = rotate(x2, cy, cx, cy, element.angle);
    const minX = Math.min(x11, x12, x22, x21);
    const minY = Math.min(y11, y12, y22, y21);
    const maxX = Math.max(x11, x12, x22, x21);
    const maxY = Math.max(y11, y12, y22, y21);
    return [minX, minY, maxX, maxY];
  }
  if (element.type === "ellipse") {
    const w = (x2 - x1) / 2;
    const h = (y2 - y1) / 2;
    const cos = Math.cos(element.angle);
    const sin = Math.sin(element.angle);
    const ww = Math.hypot(w * cos, h * sin);
    const hh = Math.hypot(h * cos, w * sin);
    return [cx - ww, cy - hh, cx + ww, cy + hh];
  }
  const [x11, y11] = rotate(x1, y1, cx, cy, element.angle);
  const [x12, y12] = rotate(x1, y2, cx, cy, element.angle);
  const [x22, y22] = rotate(x2, y2, cx, cy, element.angle);
  const [x21, y21] = rotate(x2, y1, cx, cy, element.angle);
  const minX = Math.min(x11, x12, x22, x21);
  const minY = Math.min(y11, y12, y22, y21);
  const maxX = Math.max(x11, x12, x22, x21);
  const maxY = Math.max(y11, y12, y22, y21);
  return [minX, minY, maxX, maxY];
};

export const getCommonBounds = (
  elements: readonly ExcalidrawElement[],
): [number, number, number, number] => {
  if (!elements.length) {
    return [0, 0, 0, 0];
  }

  let minX = Infinity;
  let maxX = -Infinity;
  let minY = Infinity;
  let maxY = -Infinity;

  elements.forEach((element) => {
    const [x1, y1, x2, y2] = getElementBounds(element);
    minX = Math.min(minX, x1);
    minY = Math.min(minY, y1);
    maxX = Math.max(maxX, x2);
    maxY = Math.max(maxY, y2);
  });

  return [minX, minY, maxX, maxY];
};

export const getResizedElementAbsoluteCoords = (
  element: ExcalidrawElement,
  nextWidth: number,
  nextHeight: number,
): [number, number, number, number] => {
  if (!isLinearElement(element) || element.points.length <= 2) {
    return [
      element.x,
      element.y,
      element.x + nextWidth,
      element.y + nextHeight,
    ];
  }

  const points = rescalePoints(
    0,
    nextWidth,
    rescalePoints(1, nextHeight, element.points),
  );

  const options: Options = {
    strokeWidth: element.strokeWidth,
    roughness: element.roughness,
    seed: element.seed,
  };
  const gen = rough.generator();
  const curve = gen.curve(points as [number, number][], options);
  const ops = getCurvePathOps(curve);
  const [minX, minY, maxX, maxY] = getMinMaxXYFromCurvePathOps(ops);
  return [
    minX + element.x,
    minY + element.y,
    maxX + element.x,
    maxY + element.y,
  ];
};<|MERGE_RESOLUTION|>--- conflicted
+++ resolved
@@ -47,42 +47,10 @@
   return shape.sets[0].ops;
 };
 
-<<<<<<< HEAD
-export const getLinearElementAbsoluteBounds = (
-  element: ExcalidrawLinearElement,
-): [number, number, number, number] => {
-  if (element.points.length < 2 || !getShapeForElement(element)) {
-    const { minX, minY, maxX, maxY } = element.points.reduce(
-      (limits, [x, y]) => {
-        limits.minY = Math.min(limits.minY, y);
-        limits.minX = Math.min(limits.minX, x);
-
-        limits.maxX = Math.max(limits.maxX, x);
-        limits.maxY = Math.max(limits.maxY, y);
-
-        return limits;
-      },
-      { minX: Infinity, minY: Infinity, maxX: -Infinity, maxY: -Infinity },
-    );
-    return [
-      minX + element.x,
-      minY + element.y,
-      maxX + element.x,
-      maxY + element.y,
-    ];
-  }
-
-  const shape = getShapeForElement(element) as Drawable[];
-
-  // first element is always the curve
-  const ops = getCurvePathOps(shape[0]);
-
-=======
 const getMinMaxXYFromCurvePathOps = (
   ops: Op[],
   transformXY?: (x: number, y: number) => [number, number],
 ): [number, number, number, number] => {
->>>>>>> 028f9b4b
   let currentP: Point = [0, 0];
 
   const { minX, minY, maxX, maxY } = ops.reduce(
