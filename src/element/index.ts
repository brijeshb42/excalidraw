--- conflicted
+++ resolved
@@ -64,25 +64,11 @@
 export const getDrawingVersion = (elements: readonly ExcalidrawElement[]) =>
   elements.reduce((acc, el) => acc + el.version, 0);
 
-<<<<<<< HEAD
-export const getNonDeletedElements = (
-  elements: readonly ExcalidrawElement[],
-) => {
-  return (
-    elements.filter((element) => !element.isDeleted) as
-    readonly NonDeletedExcalidrawElement[]
-  );
-};
-=======
-export function getNonDeletedElements(elements: readonly ExcalidrawElement[]) {
-  return elements.filter(
+export const getNonDeletedElements = (elements: readonly ExcalidrawElement[]) =>
+  elements.filter(
     (element) => !element.isDeleted,
   ) as readonly NonDeletedExcalidrawElement[];
-}
->>>>>>> 75e0163d
 
 export const isNonDeletedElement = <T extends ExcalidrawElement>(
   element: T,
-): element is NonDeleted<T> => {
-  return !element.isDeleted;
-};+): element is NonDeleted<T> => !element.isDeleted;