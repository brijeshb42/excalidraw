import {
  ExcalidrawElement,
  NonDeletedExcalidrawElement,
  NonDeleted,
} from "./types";
import { isInvisiblySmallElement } from "./sizeHelpers";

export {
  newElement,
  newTextElement,
  newLinearElement,
  duplicateElement,
} from "./newElement";
export {
  getElementAbsoluteCoords,
  getElementBounds,
  getCommonBounds,
  getDiamondPoints,
  getArrowPoints,
  getLinearElementAbsoluteBounds,
} from "./bounds";

export {
  OMIT_SIDES_FOR_MULTIPLE_ELEMENTS,
  handlerRectanglesFromCoords,
  handlerRectangles,
} from "./handlerRectangles";
export { hitTest } from "./collision";
export {
  resizeTest,
  getCursorForResizingElement,
  normalizeResizeHandle,
  getElementWithResizeHandler,
  getResizeHandlerFromCoords,
} from "./resizeTest";
export { resizeElements, canResizeMutlipleElements } from "./resizeElements";
export { isTextElement, isExcalidrawElement } from "./typeChecks";
export { textWysiwyg } from "./textWysiwyg";
export { redrawTextBoundingBox } from "./textElement";
export {
  getPerfectElementSize,
  isInvisiblySmallElement,
  resizePerfectLineForNWHandler,
  normalizeDimensions,
} from "./sizeHelpers";
export { showSelectedShapeActions } from "./showSelectedShapeActions";

export const getSyncableElements = (
  elements: readonly ExcalidrawElement[], // There are places in Excalidraw where synthetic invisibly small elements are added and removed.
) =>
  // It's probably best to keep those local otherwise there might be a race condition that
  // gets the app into an invalid state. I've never seen it happen but I'm worried about it :)
  elements.filter((el) => el.isDeleted || !isInvisiblySmallElement(el));

export const getElementMap = (elements: readonly ExcalidrawElement[]) =>
  elements.reduce(
    (acc: { [key: string]: ExcalidrawElement }, element: ExcalidrawElement) => {
      acc[element.id] = element;
      return acc;
    },
    {},
  );

export const getDrawingVersion = (elements: readonly ExcalidrawElement[]) =>
  elements.reduce((acc, el) => acc + el.version, 0);

export const getNonDeletedElements = (
  elements: readonly ExcalidrawElement[],
) => {
  return (
    elements.filter((element) => !element.isDeleted) as
    readonly NonDeletedExcalidrawElement[]
  );
<<<<<<< HEAD
};
=======
}

export function isNonDeletedElement<T extends ExcalidrawElement>(
  element: T,
): element is NonDeleted<T> {
  return !element.isDeleted;
}
>>>>>>> 166ad041
<|MERGE_RESOLUTION|>--- conflicted
+++ resolved
@@ -71,14 +71,10 @@
     elements.filter((element) => !element.isDeleted) as
     readonly NonDeletedExcalidrawElement[]
   );
-<<<<<<< HEAD
 };
-=======
-}
 
-export function isNonDeletedElement<T extends ExcalidrawElement>(
+export const isNonDeletedElement = <T extends ExcalidrawElement>(
   element: T,
-): element is NonDeleted<T> {
+): element is NonDeleted<T> => {
   return !element.isDeleted;
-}
->>>>>>> 166ad041
+};