--- conflicted
+++ resolved
@@ -33,17 +33,13 @@
     tempCanvas.height = height * scale;
     return tempCanvas;
   },
-<<<<<<< HEAD
 ) => {
-=======
-) {
   let sceneElements = elements;
   if (shouldAddWatermark) {
     const [, , maxX, maxY] = getCommonBounds(elements);
     sceneElements = [...sceneElements, getWatermarkElement(maxX, maxY)];
   }
 
->>>>>>> fc802c75
   // calculate smallest area to fit the contents in
   const [minX, minY, maxX, maxY] = getCommonBounds(sceneElements);
   const width = distance(minX, maxX) + exportPadding * 2;
@@ -94,17 +90,13 @@
     viewBackgroundColor: string;
     shouldAddWatermark: boolean;
   },
-<<<<<<< HEAD
 ): SVGSVGElement => {
-=======
-): SVGSVGElement {
   let sceneElements = elements;
   if (shouldAddWatermark) {
     const [, , maxX, maxY] = getCommonBounds(elements);
     sceneElements = [...sceneElements, getWatermarkElement(maxX, maxY)];
   }
 
->>>>>>> fc802c75
   // calculate canvas dimensions
   const [minX, minY, maxX, maxY] = getCommonBounds(sceneElements);
   const width = distance(minX, maxX) + exportPadding * 2;
@@ -153,12 +145,9 @@
   });
 
   return svgRoot;
-<<<<<<< HEAD
 };
-=======
-}
 
-function getWatermarkElement(maxX: number, maxY: number) {
+const getWatermarkElement = (maxX: number, maxY: number) => {
   const text = t("labels.madeWithExcalidraw");
   const font = "16px Virgil";
   const { width: textWidth } = measureText(text, font);
@@ -176,5 +165,4 @@
     roughness: 1,
     opacity: 100,
   });
-}
->>>>>>> fc802c75
+};