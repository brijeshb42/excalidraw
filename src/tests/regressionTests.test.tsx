--- conflicted
+++ resolved
@@ -163,15 +163,7 @@
 };
 
 type HandlerRectanglesRet = keyof ReturnType<typeof handlerRectangles>;
-<<<<<<< HEAD
 const getResizeHandles = () => {
-  const rects =
-    handlerRectangles(getSelectedElement(), h.state.zoom, pointerType) as
-    {
-      [T in HandlerRectanglesRet]: [number, number, number, number];
-    };
-=======
-function getResizeHandles() {
   const rects = handlerRectangles(
     getSelectedElement(),
     h.state.zoom,
@@ -179,7 +171,6 @@
   ) as {
     [T in HandlerRectanglesRet]: [number, number, number, number];
   };
->>>>>>> 75e0163d
 
   const rv: { [K in keyof typeof rects]: [number, number] } = {} as any;
 
