--- conflicted
+++ resolved
@@ -45,14 +45,9 @@
   y1: number,
   x2: number,
   y2: number,
-<<<<<<< HEAD
-  angle: number, // 𝑎′𝑥=(𝑎𝑥−𝑐𝑥)cos𝜃−(𝑎𝑦−𝑐𝑦)sin𝜃+𝑐𝑥
-) =>
-=======
   angle: number,
-): [number, number] {
+): [number, number] =>
   // 𝑎′𝑥=(𝑎𝑥−𝑐𝑥)cos𝜃−(𝑎𝑦−𝑐𝑦)sin𝜃+𝑐𝑥
->>>>>>> 028f9b4b
   // 𝑎′𝑦=(𝑎𝑥−𝑐𝑥)sin𝜃+(𝑎𝑦−𝑐𝑦)cos𝜃+𝑐𝑦.
   // https://math.stackexchange.com/questions/2204520/how-do-i-rotate-a-line-segment-in-a-specific-point-on-the-line
   [
